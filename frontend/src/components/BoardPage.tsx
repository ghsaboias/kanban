--- conflicted
+++ resolved
@@ -1,13 +1,3 @@
-<<<<<<< HEAD
-import { useParams, Link } from 'react-router-dom'
-import { Board } from './Board'
-import { useTheme } from '../theme/ThemeProvider'
-
-export function BoardPage() {
-  const { theme } = useTheme()
-  const { id } = useParams<{ id: string }>()
-  
-=======
 import { useEffect, useState } from 'react';
 import { Link, useParams } from 'react-router-dom';
 import { ActivityFeed } from './ActivityFeed';
@@ -15,10 +5,12 @@
 import { useApi } from '../useApi';
 import { useRealtimeBoard } from '../hooks/useRealtimeBoard';
 import type { Activity, ActivityFeedData, ApiResponse } from '../types/api';
+import { useTheme } from '../theme/ThemeProvider';
 
 export function BoardPage() {
   const { id } = useParams<{ id: string }>();
   const { apiFetch } = useApi();
+  const { theme } = useTheme();
 
   const [showActivityFeed, setShowActivityFeed] = useState(false);
   const [board, setBoard] = useState<BoardData | null>(null);
@@ -73,8 +65,6 @@
 
     fetchInitialData();
   }, [id, apiFetch]);
-
->>>>>>> 297a638e
   if (!id) {
     return <div>Board ID not found</div>;
   }
@@ -92,35 +82,21 @@
   }
 
   return (
-<<<<<<< HEAD
-    <div>
-      <div style={{ 
-        padding: '10px 20px', 
-        backgroundColor: theme.surfaceAlt, 
-        borderBottom: `1px solid ${theme.border}`,
-        marginBottom: '0'
-=======
     <div style={{ height: '100vh', display: 'flex', flexDirection: 'column' }}>
       {/* Header */}
       <div style={{
         padding: '10px 20px',
-        backgroundColor: '#f8f9fa',
-        borderBottom: '1px solid #e1e5e9',
+        backgroundColor: theme.surfaceAlt,
+        borderBottom: `1px solid ${theme.border}`,
         display: 'flex',
         justifyContent: 'space-between',
         alignItems: 'center',
         flexShrink: 0
->>>>>>> 297a638e
       }}>
         <Link
           to="/"
-<<<<<<< HEAD
-          style={{ 
+          style={{
             color: theme.accent,
-=======
-          style={{
-            color: '#007bff',
->>>>>>> 297a638e
             textDecoration: 'none',
             fontSize: '14px'
           }}
@@ -181,5 +157,5 @@
         )}
       </div>
     </div>
-  );
+  )
 }